--- conflicted
+++ resolved
@@ -24,14 +24,10 @@
 @click.option("--kubeconfig", default=None,
               help='Full path to kubeconfig file. If not provided, '
                    'we assume that we\'re running on kubernetes.')
-<<<<<<< HEAD
 @click.option("--pod-namespace", default=None,
               help='The namespace to look for out-of-resource pods in. By '
                    'default, this will look in all namespaces.')
-@click.option("--idle-threshold", default=3600)
-=======
 @click.option("--idle-threshold", default=3300)
->>>>>>> 3bdcce06
 @click.option("--type-idle-threshold", default=3600*24*7)
 @click.option("--over-provision", default=5)
 @click.option("--max-scale-in-fraction", default=0.1)
@@ -59,13 +55,9 @@
                    "for more verbosity.",
               type=click.IntRange(0, 3, clamp=True),
               count=True)
-<<<<<<< HEAD
-def main(cluster_name, regions, sleep, kubeconfig, pod_namespace,
-=======
 def main(cluster_name, aws_regions, azure_resource_groups, azure_slow_scale_classes, sleep, kubeconfig,
          azure_client_id, azure_client_secret, azure_subscription_id, azure_tenant_id,
->>>>>>> 3bdcce06
-         aws_access_key, aws_secret_key, datadog_api_key,
+         aws_access_key, aws_secret_key, pod_namespace, datadog_api_key,
          idle_threshold, type_idle_threshold, max_scale_in_fraction,
          over_provision, instance_init_time, no_scale, no_maintenance,
          slack_hook, slack_bot_token, dry_run, verbose):
